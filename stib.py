--- conflicted
+++ resolved
@@ -21,7 +21,6 @@
 # Streamlit setup
 st.set_page_config(page_title="STIB Real-Time Arrivals", layout="wide")
 st.title("🚊 STIB Real-Time Tram/Bus Arrivals")
-<<<<<<< HEAD
 st.caption(f"Arrival data refreshes every {REFRESH_SECONDS} seconds.")
 st_autorefresh(interval=TABLE_REFRESH_INTERVAL, key="table_refresh")
 
@@ -56,9 +55,6 @@
     r, g, b = colorsys.hsv_to_rgb(h, s, v)
     return '#{0:02x}{1:02x}{2:02x}'.format(int(r * 255), int(g * 255), int(b * 255))
 st.markdown("### ⏱️ Select Stops & Arrival Time Window")
-=======
-st.caption(f"Expected arrival data refreshes every {REFRESH_SECONDS} seconds (countdown updates every second).")
->>>>>>> c5e7b156
 
 # Load stops CSV
 @st.cache_data
@@ -115,12 +111,10 @@
     # Use Brussels timezone here:
     st.session_state.last_fetch_time = datetime.now(ZoneInfo("Europe/Brussels"))
 
-<<<<<<< HEAD
-now = datetime.now(timezone.utc)
-=======
+
 # Auto refresh API data every 30 seconds
 now = datetime.now(ZoneInfo("Europe/Brussels"))  # <-- Brussels timezone applied here
->>>>>>> c5e7b156
+
 if (st.session_state.last_fetch_time is None or
     (now - st.session_state.last_fetch_time).total_seconds() > REFRESH_SECONDS):
     new_data = fetch_data()
@@ -146,9 +140,6 @@
     for pt in times:
         try:
             arrival = parser.isoparse(pt["expectedArrivalTime"])
-<<<<<<< HEAD
-            wait = (arrival - now).total_seconds()
-=======
             # Convert arrival to Brussels timezone before calculations
             arrival_brussels = arrival.astimezone(ZoneInfo("Europe/Brussels"))
             wait = (arrival_brussels - now).total_seconds()
@@ -157,7 +148,6 @@
 
             wait_display = f"{int(wait // 60)}m {int(wait % 60)}s"
             destination = pt.get("destination", {}).get("fr", "Unknown")
->>>>>>> c5e7b156
             stop_name = next((name for name, data in stop_dict.items() if pointid in data['IDs']), pointid)
             destination = pt.get("destination", {}).get("fr", "Unknown")
 
@@ -221,7 +211,7 @@
                     color = line_color_soft(str(val))
                     return f"color: white; background-color: {color}"
 
-                st.dataframe(df.style.applymap(style_line, subset=["Line"]), use_container_width=True)
+                st.dataframe(df.style.map(style_line, subset=["Line"]), use_container_width=True)
             else:
                 st.info("No arrivals in selected time range or line.")
 
@@ -242,35 +232,15 @@
     st.session_state.map_chart = pdk.Deck(
         initial_view_state=pdk.ViewState(latitude=center_lat, longitude=center_lon, zoom=zoom),
         layers=[
-<<<<<<< HEAD
+
             pdk.Layer("ScatterplotLayer", data, get_position=["lon", "lat"], get_radius=10,
                       get_fill_color=[255, 0, 0], opacity=0.8),
             pdk.Layer("TextLayer", data, get_position=["lon", "lat"], get_text="stop_name",
                       get_size=16, get_color=[255, 255, 255])
         ],
         map_style="mapbox://styles/mapbox/dark-v10", height=600
-=======
-            pdk.Layer(
-                "ScatterplotLayer",
-                data,
-                get_position=["lon", "lat"],
-                get_radius=10,
-                get_fill_color=[255, 0, 0],
-                opacity=0.8
-            )
-        ],
-        height=600
->>>>>>> c5e7b156
     )
 
 st.markdown("## 🗺️ Stop Locations Map")
 if "map_chart" in st.session_state:
-<<<<<<< HEAD
-    st.pydeck_chart(st.session_state.map_chart)
-=======
-    with col2:
-        st.pydeck_chart(st.session_state.map_chart)
-
-# Optional: show current Brussels time in sidebar for debugging
-st.sidebar.write("🕒 Current Brussels time:", now.strftime("%Y-%m-%d %H:%M:%S"))
->>>>>>> c5e7b156
+    st.pydeck_chart(st.session_state.map_chart)